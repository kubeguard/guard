/*
Copyright The Guard Authors.

Licensed under the Apache License, Version 2.0 (the "License");
you may not use this file except in compliance with the License.
You may obtain a copy of the License at

    http://www.apache.org/licenses/LICENSE-2.0

Unless required by applicable law or agreed to in writing, software
distributed under the License is distributed on an "AS IS" BASIS,
WITHOUT WARRANTIES OR CONDITIONS OF ANY KIND, either express or implied.
See the License for the specific language governing permissions and
limitations under the License.
*/

package server

import (
	"context"
	"crypto/tls"
	"crypto/x509"
	"net/http"
	_ "net/http/pprof"
	"os"
	"path/filepath"
	"sync"
	"time"

	"go.kubeguard.dev/guard/auth/providers/token"
	"go.kubeguard.dev/guard/authz/providers/azure"
	"go.kubeguard.dev/guard/authz/providers/azure/data"
	azureutils "go.kubeguard.dev/guard/util/azure"

	"github.com/go-chi/chi/v5"
	"github.com/go-chi/chi/v5/middleware"
	"github.com/prometheus/client_golang/prometheus"
	"github.com/prometheus/client_golang/prometheus/promhttp"
	"github.com/spf13/pflag"
	"gomodules.xyz/signals"
	"gomodules.xyz/x/ntp"
	v "gomodules.xyz/x/version"
	"k8s.io/klog/v2"
	"kmodules.xyz/client-go/meta"
	"kmodules.xyz/client-go/tools/fsnotify"
)

type Server struct {
	AuthRecommendedOptions  *AuthRecommendedOptions
	AuthzRecommendedOptions *AuthzRecommendedOptions
	TokenAuthenticator      *token.Authenticator
	WriteTimeout            time.Duration
	ReadTimeout             time.Duration
}

func (s *Server) AddFlags(fs *pflag.FlagSet) {
	fs.DurationVar(&s.WriteTimeout, "server-write-timeout", 10*time.Second, "Guard http server write timeout. Default is 10 seconds.")
	fs.DurationVar(&s.ReadTimeout, "server-read-timeout", 5*time.Second, "Guard http server read timeout. Default is 5 seconds.")
	s.AuthRecommendedOptions.AddFlags(fs)
	s.AuthzRecommendedOptions.AddFlags(fs)
}

func (s Server) ListenAndServe() {
	if errs := s.AuthRecommendedOptions.Validate(); errs != nil {
		klog.Fatal(errs)
	}

	if errs := s.AuthzRecommendedOptions.Validate(s.AuthRecommendedOptions); errs != nil {
		klog.Fatal(errs)
	}

	if s.AuthRecommendedOptions.NTP.Enabled() {
		ticker := time.NewTicker(s.AuthRecommendedOptions.NTP.Interval)
		go func() {
			for range ticker.C {
				if err := ntp.CheckSkewFromServer(s.AuthRecommendedOptions.NTP.NTPServer, s.AuthRecommendedOptions.NTP.MaxClodkSkew); err != nil {
					klog.Fatal(err)
				}
			}
		}()
	}

	if s.AuthRecommendedOptions.Token.AuthFile != "" {
		s.TokenAuthenticator = token.New(s.AuthRecommendedOptions.Token)

		err := s.TokenAuthenticator.Configure()
		if err != nil {
			klog.Fatalln(err)
		}
		if meta.PossiblyInCluster() {
			w := fsnotify.Watcher{
				WatchDir: filepath.Dir(s.AuthRecommendedOptions.Token.AuthFile),
				Reload: func() error {
					return s.TokenAuthenticator.Configure()
				},
			}
			stopCh := signals.SetupSignalHandler()
			err = w.Run(stopCh)
			if err != nil {
				klog.Fatal(err)
			}
		}
	}

	// loading file read related data
	if err := s.AuthRecommendedOptions.LDAP.Configure(); err != nil {
		klog.Fatal(err)
	}
	if err := s.AuthRecommendedOptions.Google.Configure(); err != nil {
		klog.Fatal(err)
	}

	/*
		Ref:
		 - http://www.levigross.com/2015/11/21/mutual-tls-authentication-in-go/
		 - https://blog.cloudflare.com/exposing-go-on-the-internet/
		 - http://www.bite-code.com/2015/06/25/tls-mutual-auth-in-golang/
		 - http://www.hydrogen18.com/blog/your-own-pki-tls-golang.html
	*/
	caCert, err := os.ReadFile(s.AuthRecommendedOptions.SecureServing.CACertFile)
	if err != nil {
		klog.Fatal(err)
	}
	caCertPool := x509.NewCertPool()
	ok := caCertPool.AppendCertsFromPEM(caCert)
	if !ok {
		klog.Fatal("Failed to add CA cert in CertPool for guard server")
	}

	tlsConfig := &tls.Config{
		PreferServerCipherSuites: true,
		MinVersion:               tls.VersionTLS12,
		SessionTicketsDisabled:   true,
		CipherSuites: []uint16{
			tls.TLS_ECDHE_ECDSA_WITH_AES_256_GCM_SHA384,
			tls.TLS_ECDHE_RSA_WITH_AES_256_GCM_SHA384,
			tls.TLS_ECDHE_ECDSA_WITH_CHACHA20_POLY1305, // Go 1.8 only
			tls.TLS_ECDHE_RSA_WITH_CHACHA20_POLY1305,   // Go 1.8 only
			tls.TLS_ECDHE_ECDSA_WITH_AES_128_GCM_SHA256,
			tls.TLS_ECDHE_RSA_WITH_AES_128_GCM_SHA256,
		},
		// ClientAuth: tls.VerifyClientCertIfGiven needed to pass healthz check
		ClientAuth: tls.VerifyClientCertIfGiven,
		ClientCAs:  caCertPool,
		NextProtos: []string{"h2", "http/1.1"},
	}

	m := chi.NewRouter()
	m.Use(middleware.RealIP)
	m.Use(middleware.Logger)
	m.Use(middleware.Recoverer)

	// Instrument the handlers with all the metrics, injecting the "handler" label by currying.
	// ref:
	// - https://godoc.org/github.com/prometheus/client_golang/prometheus/promhttp#example-InstrumentHandlerDuration
	// - https://github.com/brancz/prometheus-example-app/blob/master/main.go#L44:28
	handler := promhttp.InstrumentHandlerInFlight(inFlightGauge,
		promhttp.InstrumentHandlerDuration(duration.MustCurryWith(prometheus.Labels{"handler": "tokenreviews"}),
			promhttp.InstrumentHandlerCounter(counter,
				promhttp.InstrumentHandlerResponseSize(responseSize.MustCurryWith(prometheus.Labels{"handler": "tokenreviews"}), &s),
			),
		),
	)

	m.Post("/tokenreviews", handler.ServeHTTP)
	m.Get("/metrics", promhttp.Handler().ServeHTTP)
	m.Get("/healthz", http.HandlerFunc(func(w http.ResponseWriter, req *http.Request) {
		w.WriteHeader(200)
		w.Header().Set("Content-Type", "application/json")
		w.Header().Set("x-content-type-options", "nosniff")
		err := json.NewEncoder(w).Encode(v.Version)
		if err != nil {
			klog.Fatal(err)
		}
	}))

	authzhandler := Authzhandler{
		AuthRecommendedOptions:  s.AuthRecommendedOptions,
		AuthzRecommendedOptions: s.AuthzRecommendedOptions,
	}

	m.Get("/readyz", http.HandlerFunc(func(w http.ResponseWriter, req *http.Request) {
		if len(s.AuthzRecommendedOptions.AuthzProvider.Providers) > 0 && s.AuthzRecommendedOptions.AuthzProvider.Has(azure.OrgType) && s.AuthzRecommendedOptions.Azure.DiscoverResources {
			storedOperationsMap := azureutils.DeepCopyOperationsMap()
			if len(storedOperationsMap) > 0 {
				w.WriteHeader(200)
			} else {
				w.WriteHeader(http.StatusInternalServerError)
			}
		} else {
			w.WriteHeader(200)
		}
		w.Header().Set("Content-Type", "application/json")
		w.Header().Set("x-content-type-options", "nosniff")
		err := json.NewEncoder(w).Encode(v.Version)
		if err != nil {
			klog.Fatal(err)
		}
	}))

	klog.Infoln("setting up authz providers")
	if len(s.AuthzRecommendedOptions.AuthzProvider.Providers) > 0 {
		authzPromHandler := promhttp.InstrumentHandlerInFlight(inFlightGaugeAuthz,
			promhttp.InstrumentHandlerDuration(duration.MustCurryWith(prometheus.Labels{"handler": "subjectaccessreviews"}),
				promhttp.InstrumentHandlerCounter(counterAuthz,
					promhttp.InstrumentHandlerResponseSize(responseSize.MustCurryWith(prometheus.Labels{"handler": "subjectaccessreview"}), &authzhandler),
				),
			),
		)

		m.Post("/subjectaccessreviews", authzPromHandler.ServeHTTP)

		if s.AuthzRecommendedOptions.AuthzProvider.Has(azure.OrgType) {
			options := data.DefaultOptions
			authzhandler.Store, err = data.NewDataStore(options)
			if authzhandler.Store == nil || err != nil {
				klog.Fatalf("Error in initalizing cache. Error:%s", err.Error())
			}

			if s.AuthzRecommendedOptions.Azure.DiscoverResources {
				clusterType := ""

				switch s.AuthzRecommendedOptions.Azure.AuthzMode {
				case "arc":
					clusterType = azureutils.ConnectedClusters
				case "aks":
					clusterType = azureutils.ManagedClusters
				case "fleet":
					clusterType = azureutils.Fleets
				default:
					klog.Fatalf("Authzmode %s is not supported for fetching list of resources", s.AuthzRecommendedOptions.Azure.AuthzMode)
				}

				err := azureutils.SetDiscoverResourcesSettings(clusterType, s.AuthRecommendedOptions.Azure.Environment, s.AuthzRecommendedOptions.Azure.AKSAuthzTokenURL, s.AuthzRecommendedOptions.Azure.KubeConfigFile, s.AuthRecommendedOptions.Azure.TenantID, s.AuthRecommendedOptions.Azure.ClientID, s.AuthRecommendedOptions.Azure.ClientSecret)
				if err != nil {
					klog.Fatalf("Failed to create settings for discovering resources. Error:%s", err)
				}

				discoverResourcesListStart := time.Now()
<<<<<<< HEAD
				operationsMap, err := azureutils.DiscoverResources(context.Background(), settings)
=======
				err = azureutils.DiscoverResources()
>>>>>>> 340b981d
				discoverResourcesDuration := time.Since(discoverResourcesListStart).Seconds()
				if err != nil {
					azureutils.DiscoverResourcesTotalDuration.Observe(discoverResourcesDuration)
					klog.Fatalf("Failed to create map of data actions on startup. Error:%s", err)
				}
				azureutils.DiscoverResourcesTotalDuration.Observe(discoverResourcesDuration)

				// start thread for reconciling the GlobalOperationsMap
				var wg sync.WaitGroup
				wg.Add(1)
				go azureutils.ReconcileDiscoverResources(context.Background(), &wg, s.AuthzRecommendedOptions.Azure.ReconcileDiscoverResourcesFrequency)
				go func() {
					wg.Wait()
				}()
			}
		}
	}

	srv := &http.Server{
		Addr:         s.AuthRecommendedOptions.SecureServing.SecureAddr,
		ReadTimeout:  s.ReadTimeout,
		WriteTimeout: s.WriteTimeout,
		Handler:      m,
		TLSConfig:    tlsConfig,
	}
	klog.Fatalln(srv.ListenAndServeTLS(s.AuthRecommendedOptions.SecureServing.CertFile, s.AuthRecommendedOptions.SecureServing.KeyFile))
}<|MERGE_RESOLUTION|>--- conflicted
+++ resolved
@@ -237,11 +237,7 @@
 				}
 
 				discoverResourcesListStart := time.Now()
-<<<<<<< HEAD
-				operationsMap, err := azureutils.DiscoverResources(context.Background(), settings)
-=======
-				err = azureutils.DiscoverResources()
->>>>>>> 340b981d
+				err = azureutils.DiscoverResources(context.Background())
 				discoverResourcesDuration := time.Since(discoverResourcesListStart).Seconds()
 				if err != nil {
 					azureutils.DiscoverResourcesTotalDuration.Observe(discoverResourcesDuration)
