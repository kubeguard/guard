/*
Copyright The Guard Authors.

Licensed under the Apache License, Version 2.0 (the "License");
you may not use this file except in compliance with the License.
You may obtain a copy of the License at

    http://www.apache.org/licenses/LICENSE-2.0

Unless required by applicable law or agreed to in writing, software
distributed under the License is distributed on an "AS IS" BASIS,
WITHOUT WARRANTIES OR CONDITIONS OF ANY KIND, either express or implied.
See the License for the specific language governing permissions and
limitations under the License.
*/

package github

import (
	"context"
	"errors"
	"fmt"
	"net/http"
	"net/http/httptest"
	"net/url"
	"strconv"
	"testing"

	"github.com/go-chi/chi/v5"
	jsoniter "github.com/json-iterator/go"
	"github.com/stretchr/testify/assert"
	v1 "k8s.io/api/authentication/v1"
	"k8s.io/apimachinery/pkg/util/sets"
)

var json = jsoniter.ConfigCompatibleWithStandardLibrary

const (
	githubOrganization = "appscode"
	githubGoodToken    = "secret"
	githubBadToken     = "badtoken"
	githubUsername     = "nahid"
	githubUID          = "1204"
	githubMemRespBody  = `{ "user":{ "login":"nahid", "id":1204 } }`
)

type teamRespFunc func(u *url.URL) (int, string)

// return string format
//
//	[
//		{
//			"organization":{
//				"login":"appscode"
//			},
//			"name":"team1"
//		}
//	]
//
// team name format : team[teamNo]
func getTeamList(size int, startTeamNo int) ([]byte, error) {
	type team struct {
		Organization struct {
			Login string `json:"login"`
		} `json:"organization"`
		Name string `json:"name"`
	}
	teamList := []team{}
	for i := 1; i <= size; i++ {
		teamList = append(teamList, team{
			Organization: struct {
				Login string `json:"login"`
			}{
				Login: "appscode",
			},
			Name: string("team" + strconv.Itoa(startTeamNo)),
		})
		startTeamNo++
	}
	teamsInByte, err := json.MarshalIndent(teamList, "", "  ")
	if err != nil {
		return nil, err
	}
	return teamsInByte, nil
}

func verifyAuthorization(r *http.Request) error {
	got := r.Header.Get("Authorization")
	if got == "" {
		return fmt.Errorf("Header Authorization: expected not empty")
	}
	if got != "Bearer secret" {
		return fmt.Errorf("Authorization: invalid token")
	}
	return nil
}

func min(a, b int) int {
	if a < b {
		return a
	}
	return b
}

// API error responses are expected to have either no response
// body, or a JSON response body that maps to ErrorResponse. Any other
// response body will be silently ignored.
//
// An ErrorResponse reports one or more errors caused by an API request.
//
// GitHub API docs: https://developer.github.com/v3/#client-errors
//
<<<<<<< HEAD
// type ErrorResponse struct {
//	Response *http.Response // HTTP response that caused this error
//	Message  string         `json:"message"` // error message
//	Errors   []Error        `json:"errors"`  // more detail on individual errors
//	// Block is only populated on certain types of errors such as code 451.
//	// See https://developer.github.com/changes/2016-03-17-the-451-status-code-is-now-supported/
//	// for more information.
//	Block *struct {
//		Reason    string     `json:"reason,omitempty"`
//		CreatedAt *Timestamp `json:"created_at,omitempty"`
//	} `json:"block,omitempty"`
//	// Most errors will also include a documentation_url field pointing
//	// to some content that might help you resolve the error, see
//	// https://developer.github.com/v3/#client-errors
//	DocumentationURL string `json:"documentation_url,omitempty"`
// }
=======
//	type ErrorResponse struct {
//		Response *http.Response // HTTP response that caused this error
//		Message  string         `json:"message"` // error message
//		Errors   []Error        `json:"errors"`  // more detail on individual errors
//		// Block is only populated on certain types of errors such as code 451.
//		// See https://developer.github.com/changes/2016-03-17-the-451-status-code-is-now-supported/
//		// for more information.
//		Block *struct {
//			Reason    string     `json:"reason,omitempty"`
//			CreatedAt *Timestamp `json:"created_at,omitempty"`
//		} `json:"block,omitempty"`
//		// Most errors will also include a documentation_url field pointing
//		// to some content that might help you resolve the error, see
//		// https://developer.github.com/v3/#client-errors
//		DocumentationURL string `json:"documentation_url,omitempty"`
//	}
>>>>>>> e0840f9c
func getErrorMessage(err error) []byte {
	// {{{err.Error()}}}
	errMsg := `{ "message": "{{{` + err.Error() + `}}}" }`
	// fmt.Println(errMsg)
	return []byte(errMsg)
}

func getTeamRespFunc(teamSize int) teamRespFunc {
	return func(u *url.URL) (int, string) {
		if pg, ok := u.Query()["page"]; ok {
			pageNo, err := verifyPageParameter(pg)
			if err != nil {
				return http.StatusBadRequest, fmt.Sprintf("List user teams request: %v", err)
			}

			if perPg, ok := u.Query()["per_page"]; ok {
				perPage, err := verifyPageParameter(perPg)
				if err != nil {
					return http.StatusBadRequest, fmt.Sprintf("List user teams request: %v", err)
				}
				totalTeams := teamSize
				startTeamNo := (pageNo-1)*perPage + 1
				resp, err := getTeamList(min(totalTeams-startTeamNo+1, perPage), startTeamNo)
				if err != nil {
					return http.StatusInternalServerError, fmt.Sprintf("List user teams request: failed to produce teams. Reason: %v", err)
				}
				return http.StatusOK, string(resp)
			}

			return http.StatusBadRequest, "List user teams request: query parameter per_page not provide"
		}
		return http.StatusBadRequest, "List user teams request: query parameter page not provide"
	}
}

func verifyPageParameter(values []string) (int, error) {
	if len(values) == 1 {
		p, err := strconv.ParseInt(values[0], 10, 32)
		if err != nil {
			return 0, err
		} else {
			return int(p), nil
		}
	} else {
		return 0, fmt.Errorf("invalid query parameter value: %v", values)
	}
}

func assertTeamList(t *testing.T, teamList []string, expectedSize int) {
	if len(teamList) != expectedSize {
		t.Errorf("Expected team size: %v, got %v", expectedSize, len(teamList))
	}

	teams := sets.NewString(teamList...)
	for i := 1; i <= expectedSize; i++ {
		team := "team" + strconv.Itoa(i)
		if !teams.Has(team) {
			t.Errorf("Team %v is missing", team)
		}
	}
}

func assertUserInfo(t *testing.T, info *v1.UserInfo, teamSize int) {
	if info.Username != githubUsername {
		t.Errorf("Expected username %v, got %v", "nahid", info.Username)
	}
	if info.UID != githubUID {
		t.Errorf("Expected user id %v, got %v", "1204", info.UID)
	}
	assertTeamList(t, info.Groups, teamSize)
}

func githubServerSetup(githubOrg string, memberResp string, memberStatusCode int, genTeamRespn teamRespFunc) *httptest.Server {
	m := chi.NewRouter()
	m.Route("/api/v3", func(m chi.Router) {
		m.Get(fmt.Sprintf("/user/memberships/orgs/%v", githubOrg), http.HandlerFunc(func(w http.ResponseWriter, r *http.Request) {
			err := verifyAuthorization(r)
			if err != nil {
				w.WriteHeader(http.StatusUnauthorized)
				_, _ = w.Write(getErrorMessage(err))
				return
			}
			w.WriteHeader(memberStatusCode)
			_, _ = w.Write([]byte(memberResp))
		}))

		m.Get("/user/memberships/orgs/", http.HandlerFunc(func(w http.ResponseWriter, r *http.Request) {
			w.WriteHeader(http.StatusUnauthorized)
			_, _ = w.Write(getErrorMessage(errors.New("Authorization: invalid token")))
		}))

		m.Get("/user/teams", http.HandlerFunc(func(w http.ResponseWriter, r *http.Request) {
			err := verifyAuthorization(r)
			if err != nil {
				w.WriteHeader(http.StatusUnauthorized)
				_, _ = w.Write(getErrorMessage(err))
				return
			}

			status, resp := genTeamRespn(r.URL)
			w.WriteHeader(status)
			if status != http.StatusOK {
				_, _ = w.Write(getErrorMessage(errors.New(resp)))
				return
			}
			_, _ = w.Write([]byte(resp))
		}))
	})

	srv := httptest.NewServer(m)
	return srv
}

func githubClientSetup(serverUrl, githubOrg string) *Authenticator {
	g := &Authenticator{
		opts: Options{
			BaseUrl: serverUrl,
		},
		OrgName: githubOrg,
	}
	return g
}

func TestCheckGithub(t *testing.T) {
	dataset := []struct {
		testName      string
		memRespBody   string
		memStatusCode int
		org           string
		reqOrg        string
		accessToken   string
		expectedErr   string
	}{
		{
			"authentication unsuccessful, error: invalid token",
			githubMemRespBody,
			http.StatusOK,
			githubOrganization,
			githubOrganization,
			githubBadToken,
			"{{{Authorization: invalid token}}}",
		},
		{
			"authentication unsuccessful, error: invalid token, org used: code",
			githubMemRespBody,
			http.StatusOK,
			githubOrganization,
			"code",
			githubGoodToken,
			"{{{Authorization: invalid token}}}",
		},
		{
			"error when getting user organization membership",
			string(getErrorMessage(errors.New("error when checking organization membership"))),
			http.StatusUnauthorized,
			githubOrganization,
			githubOrganization,
			githubGoodToken,
			"{{{error when checking organization membership}}}",
		},
	}
	ctx := context.Background()

	for _, test := range dataset {
		t.Run(test.testName, func(t *testing.T) {
			t.Log(test)
			teamSize := 1
			srv := githubServerSetup(test.org, test.memRespBody, test.memStatusCode, getTeamRespFunc(teamSize))
			defer srv.Close()

			client := githubClientSetup(srv.URL, test.reqOrg)

			resp, err := client.Check(ctx, test.accessToken)
			assert.NotNil(t, err)
			assert.Nil(t, resp)
		})
	}
}

func TestForDifferentTeamSizes(t *testing.T) {
	teamSizes := []int{25, 0, 1, 100} // 25 * N
	ctx := context.Background()

	for _, size := range teamSizes {
		// page=1, PerPage=25
		// authenticated : true
		t.Run(fmt.Sprintf("authentication successful, team size: %v", size), func(t *testing.T) {
			teamSize := size
			srv := githubServerSetup(githubOrganization, githubMemRespBody, http.StatusOK, getTeamRespFunc(teamSize))
			defer srv.Close()

			client := githubClientSetup(srv.URL, githubOrganization)

			resp, err := client.Check(ctx, githubGoodToken)
			assert.Nil(t, err)
			assertUserInfo(t, resp, teamSize)
		})
	}
}

func TestAuthorizationHeader(t *testing.T) {
	teamSize := 1
	srv := githubServerSetup(githubOrganization, githubMemRespBody, http.StatusOK, getTeamRespFunc(teamSize))
	defer srv.Close()

	client := githubClientSetup(srv.URL, githubOrganization)

	ctx := context.Background()
	resp, err := client.Check(ctx, "")
	assert.NotNil(t, err)
	assert.Nil(t, resp)
}

func TestTeamListErrorAtDifferentPage(t *testing.T) {
	pages := []int{1, 2, 3}
	ctx := context.Background()

	for _, pageNo := range pages {
		// error when getting user's team list at page=[pageNo]
		t.Run(fmt.Sprintf("error when getting user's team list at page %v", pageNo), func(t *testing.T) {
			teamSize := 60 // 3 pages
			errMsg := fmt.Sprintf("error when getting user's team list at page=%v", pageNo)

			srv := githubServerSetup(githubOrganization, githubMemRespBody, http.StatusOK, func(u *url.URL) (int, string) {
				if pg, ok := u.Query()["page"]; ok {
					pgNo, err := verifyPageParameter(pg)
					if err != nil {
						return http.StatusBadRequest, fmt.Sprintf("List user teams request: %v", err)
					}
					if pgNo < pageNo {
						return getTeamRespFunc(teamSize)(u)
					} else {
						return http.StatusInternalServerError, errMsg
					}
				} else {
					return http.StatusBadRequest, "List user teams request: query parameter page not provide"
				}
			})
			defer srv.Close()

			client := githubClientSetup(srv.URL, githubOrganization)

			resp, err := client.Check(ctx, githubGoodToken)
			assert.NotNil(t, err)
			assert.Nil(t, resp)
		})
	}
}<|MERGE_RESOLUTION|>--- conflicted
+++ resolved
@@ -110,24 +110,6 @@
 //
 // GitHub API docs: https://developer.github.com/v3/#client-errors
 //
-<<<<<<< HEAD
-// type ErrorResponse struct {
-//	Response *http.Response // HTTP response that caused this error
-//	Message  string         `json:"message"` // error message
-//	Errors   []Error        `json:"errors"`  // more detail on individual errors
-//	// Block is only populated on certain types of errors such as code 451.
-//	// See https://developer.github.com/changes/2016-03-17-the-451-status-code-is-now-supported/
-//	// for more information.
-//	Block *struct {
-//		Reason    string     `json:"reason,omitempty"`
-//		CreatedAt *Timestamp `json:"created_at,omitempty"`
-//	} `json:"block,omitempty"`
-//	// Most errors will also include a documentation_url field pointing
-//	// to some content that might help you resolve the error, see
-//	// https://developer.github.com/v3/#client-errors
-//	DocumentationURL string `json:"documentation_url,omitempty"`
-// }
-=======
 //	type ErrorResponse struct {
 //		Response *http.Response // HTTP response that caused this error
 //		Message  string         `json:"message"` // error message
@@ -144,7 +126,6 @@
 //		// https://developer.github.com/v3/#client-errors
 //		DocumentationURL string `json:"documentation_url,omitempty"`
 //	}
->>>>>>> e0840f9c
 func getErrorMessage(err error) []byte {
 	// {{{err.Error()}}}
 	errMsg := `{ "message": "{{{` + err.Error() + `}}}" }`
