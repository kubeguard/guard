package lib

import (
	"encoding/json"
	"fmt"
	"net/http"
	"net/http/httptest"
	"net/url"
	"strconv"
	"strings"
	"testing"

	"github.com/appscode/pat"
	"github.com/pkg/errors"
	"github.com/xanzy/go-gitlab"
	"k8s.io/api/authentication/v1"
)

<<<<<<< HEAD
func TestGitLab(t *testing.T) {
	resp, status := checkGitLab(tGetToken())
	if status != http.StatusOK {
		t.Error("Expected", http.StatusOK, ". Got", status)
=======
const (
	gitlabUsername     = "nahid"
	gitlabUID          = "1204"
	gitlabGoodToken    = "secret"
	gitlabBadToken     = "badtoken"
	gitlabEmptyToken   = ""
	gitlabUserRespBody = `{ "id": 1204, "username": "nahid" }`
)

type gitlabGroupRespFunc func(u *url.URL) (int, string)

// GitLab API docs:
// https://docs.gitlab.com/ce/api/README.html#data-validation-and-error-reporting
//
func gitlabGetErrorMsg(err error) []byte {
	//{{{err.Error()}}}
	errMsg := `{ "message": "{{{` + err.Error() + `}}}" }`
	// fmt.Println(errMsg)
	return []byte(errMsg)
}

func gitlabVerifyAuthorization(r *http.Request) error {
	got := r.Header.Get("PRIVATE-TOKEN")
	if got == "" {
		return fmt.Errorf("Header PRIVATE-TOKEN: expected not empty")
	}
	if got != gitlabGoodToken {
		return fmt.Errorf("PRIVATE-TOKEN: invalid token")
	}
	return nil
}

func gitlabVerifyPageParameter(values []string) (int, error) {
	if len(values) == 1 {
		p, err := strconv.ParseInt(values[0], 10, 32)
		if err != nil {
			return 0, err
		} else {
			return int(p), nil
		}
	} else {
		return 0, fmt.Errorf("invalid query parameter value: %v", values)
	}
}

func gitlabVerifyGroup(groupList []string, expectedSize int) error {
	if len(groupList) != expectedSize {
		return fmt.Errorf("expected group size: %v, got %v", expectedSize, len(groupList))
	}
	mapGroupName := map[string]bool{}
	for _, name := range groupList {
		mapGroupName[name] = true
	}
	for i := 1; i <= expectedSize; i++ {
		group := "team" + strconv.Itoa(i)
		if _, ok := mapGroupName[group]; !ok {
			return fmt.Errorf("group %v is missing", group)
		}
>>>>>>> 27af0bb9
	}
	return nil
}

func gitlabVerifyAuthenticatedReview(review *v1.TokenReview, groupSize int) error {
	if !review.Status.Authenticated {
		return fmt.Errorf("expected authenticated ture, got false")
	}
	if review.Status.User.Username != gitlabUsername {
		return fmt.Errorf("expected username %v, got %v", "nahid", review.Status.User.Username)
	}
	if review.Status.User.UID != gitlabUID {
		return fmt.Errorf("expected user id %v, got %v", "1204", review.Status.User.UID)
	}
	err := gitlabVerifyGroup(review.Status.User.Groups, groupSize)
	if err != nil {
		return err
	}
	return nil
}

func gitlabVerifyUnauthenticatedReview(review *v1.TokenReview, expectedErr string) error {
	if review.Status.Authenticated {
		return fmt.Errorf("expected authenticated false, got true")
	}
	if !strings.Contains(review.Status.Error, expectedErr) {
		return fmt.Errorf("expected error `%v`, got `%v`", expectedErr, review.Status.Error)
	}
	return nil
}

// return string format
//  [
//      {
//          "name":"team1"
//      }
//  ]
// Group name format : team[groupNo]
func GitlabGetGroups(size int, startgroupNo int) ([]byte, error) {
	type group struct {
		Name string `json:"name"`
	}
	groupList := []group{}
	for i := 1; i <= size; i++ {
		groupList = append(groupList, group{
			Name: string("team" + strconv.Itoa(startgroupNo)),
		})
		startgroupNo++
	}
	groupsInByte, err := json.MarshalIndent(groupList, "", "  ")
	if err != nil {
		return nil, err
	}
	return groupsInByte, nil
}

func gitlabMin(a, b int) int {
	if a < b {
		return a
	}
	return b
}

func gitlabGetGroupResp(groupSize int) gitlabGroupRespFunc {
	return func(u *url.URL) (int, string) {
		if pg, ok := u.Query()["page"]; ok {
			pageNo, err := gitlabVerifyPageParameter(pg)
			if err != nil {
				return http.StatusBadRequest, fmt.Sprintf("List user groups request: %v", err)
			}

			if perPg, ok := u.Query()["per_page"]; ok {
				perPage, err := gitlabVerifyPageParameter(perPg)
				if err != nil {
					return http.StatusBadRequest, fmt.Sprintf("List user groups request: %v", err)
				}
				totalGroups := groupSize
				startGroupNo := (pageNo-1)*perPage + 1
				resp, err := GitlabGetGroups(gitlabMin(totalGroups-startGroupNo+1, perPage), startGroupNo)
				if err != nil {
					return http.StatusInternalServerError, fmt.Sprintf("List user groups request: failed to produce groups. Reason: %v", err)
				}
				return http.StatusOK, string(resp)
			}

			return http.StatusBadRequest, fmt.Sprint("List user groups request: query parameter per_page not provide")

		} else {
			return http.StatusBadRequest, fmt.Sprint("List user groups request: query parameter page not provide")
		}
	}
}

func gitlabServerSetup(userResp string, userStatusCode int, gengroupResp gitlabGroupRespFunc) *httptest.Server {
	m := pat.New()

	m.Get("/user", http.HandlerFunc(func(w http.ResponseWriter, r *http.Request) {
		err := gitlabVerifyAuthorization(r)
		if err != nil {
			w.WriteHeader(http.StatusUnauthorized)
			w.Write(gitlabGetErrorMsg(err))
			return
		}

		w.WriteHeader(userStatusCode)
		w.Write([]byte(userResp))
	}))

	m.Get("/groups", http.HandlerFunc(func(w http.ResponseWriter, r *http.Request) {
		err := gitlabVerifyAuthorization(r)
		if err != nil {
			w.WriteHeader(http.StatusUnauthorized)
			w.Write(gitlabGetErrorMsg(err))
			return
		}

		status, resp := gengroupResp(r.URL)
		w.WriteHeader(status)
		if status != http.StatusOK {
			w.Write(gitlabGetErrorMsg(errors.New(resp)))
			return
		}
		w.Write([]byte(resp))
	}))

	srv := httptest.NewServer(m)
	return srv
}

func gitlabClientSetup(serverUrl, token string) (*GitlabClient, error) {
	g := &GitlabClient{
		Client: gitlab.NewClient(nil, token),
	}
	err := g.Client.SetBaseURL(serverUrl)
	if err != nil {
		return nil, err
	}
	return g, nil
}

func TestGitlab(t *testing.T) {

	dataset := []struct {
		testName       string
		userResp       string
		userStatusCode int
		token          string
		expectedErr    string
	}{
		{
			"authentication unsuccessful, reason invalid token",
			gitlabUserRespBody,
			http.StatusOK,
			gitlabBadToken,
			"{{{PRIVATE-TOKEN: invalid token}}}",
		},
		{
			"authentication unsuccessful, reason emtpy token",
			gitlabUserRespBody,
			http.StatusOK,
			gitlabEmptyToken,
			"{{{Header PRIVATE-TOKEN: expected not empty}}}",
		},
		{
			"error when getting user",
			string(gitlabGetErrorMsg(errors.New("error when getting user"))),
			http.StatusInternalServerError,
			gitlabGoodToken,
			"{{{error when getting user}}}",
		},
	}

	for _, test := range dataset {
		t.Run(test.testName, func(t *testing.T) {
			groupSize := 1
			srv := gitlabServerSetup(test.userResp, test.userStatusCode, gitlabGetGroupResp(groupSize))
			defer srv.Close()

			client, err := gitlabClientSetup(srv.URL, test.token)
			if err != nil {
				t.Errorf("Error when creating gitlab client. Reason %v", err)
			} else {
				resp, status := client.checkGitLab()
				if status != http.StatusUnauthorized {
					t.Errorf("Expected status code %v, got %v. Reason %v", http.StatusUnauthorized, status, resp.Status.Error)
				}
				err := gitlabVerifyUnauthenticatedReview(&resp, test.expectedErr)
				if err != nil {
					t.Error(err)
				}
			}
		})
	}
}

func TestForDIfferentGroupSizes(t *testing.T) {
	groupSizes := []int{0, 1, 20, 100}
	for _, groupSize := range groupSizes {
		// PerPage=20
		// authenticated : true
		t.Run(fmt.Sprintf("authentication successful, group size %v", groupSize), func(t *testing.T) {
			srv := gitlabServerSetup(gitlabUserRespBody, http.StatusOK, gitlabGetGroupResp(groupSize))
			defer srv.Close()

			client, err := gitlabClientSetup(srv.URL, gitlabGoodToken)
			if err != nil {
				t.Errorf("Error when creating gitlab client. Reason %v", err)
			} else {
				resp, status := client.checkGitLab()
				if status != http.StatusOK {
					t.Errorf("Expected status code 200, got %v. Reason %v", status, resp.Status.Error)
				}
				err := gitlabVerifyAuthenticatedReview(&resp, groupSize)
				if err != nil {
					t.Error(err)
				}
			}
		})
	}
}

func TestGroupListErrorInDifferentPage(t *testing.T) {
	pages := []int{1, 2, 3}
	for _, pageNo := range pages {
		t.Run(fmt.Sprintf("error when getting user's group at page %v", pageNo), func(t *testing.T) {
			groupSize := 55
			errMsg := fmt.Sprintf("error when getting user's group at page=%v", pageNo)
			srv := gitlabServerSetup(gitlabUserRespBody, http.StatusOK, func(u *url.URL) (int, string) {
				if pg, ok := u.Query()["page"]; ok {
					pgNo, err := gitlabVerifyPageParameter(pg)
					if err != nil {
						return http.StatusBadRequest, fmt.Sprintf("List user groups request: %v", err)
					}
					if pgNo < pageNo {
						return gitlabGetGroupResp(groupSize)(u)
					} else {
						return http.StatusInternalServerError, errMsg
					}
				} else {
					return http.StatusBadRequest, fmt.Sprint("List user groups request: query parameter page not provide")
				}
			})
			defer srv.Close()

			client, err := gitlabClientSetup(srv.URL, gitlabGoodToken)
			if err != nil {
				t.Errorf("Error when creating gitlab client. Reason %v", err)
			} else {
				resp, status := client.checkGitLab()
				if status != http.StatusBadRequest {
					t.Errorf("Expected status code %v, got %v. Reason %v", http.StatusBadRequest, status, resp.Status.Error)
				}
				err := gitlabVerifyUnauthenticatedReview(&resp, "{{{"+errMsg+"}}}")
				if err != nil {
					t.Error(err)
				}
			}
		})
	}
}<|MERGE_RESOLUTION|>--- conflicted
+++ resolved
@@ -16,12 +16,6 @@
 	"k8s.io/api/authentication/v1"
 )
 
-<<<<<<< HEAD
-func TestGitLab(t *testing.T) {
-	resp, status := checkGitLab(tGetToken())
-	if status != http.StatusOK {
-		t.Error("Expected", http.StatusOK, ". Got", status)
-=======
 const (
 	gitlabUsername     = "nahid"
 	gitlabUID          = "1204"
@@ -80,7 +74,6 @@
 		if _, ok := mapGroupName[group]; !ok {
 			return fmt.Errorf("group %v is missing", group)
 		}
->>>>>>> 27af0bb9
 	}
 	return nil
 }
